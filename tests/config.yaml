--- conflicted
+++ resolved
@@ -137,11 +137,7 @@
     disabled: true
   admins:
     admin: true
-<<<<<<< HEAD
-version: 0.52.8
-=======
 version: 0.53.0-rc21
->>>>>>> 96de63bb
 max_downloads_per_account: 2
 max_downloads: 1
 roots:
